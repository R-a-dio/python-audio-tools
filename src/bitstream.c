--- conflicted
+++ resolved
@@ -1,98 +1,3 @@
-<<<<<<< HEAD
-#include <Python.h>
-
-/********************************************************
- Audio Tools, a module and set of tools for manipulating audio data
- Copyright (C) 2007-2009  Brian Langenberger
-
- This program is free software; you can redistribute it and/or modify
- it under the terms of the GNU General Public License as published by
- the Free Software Foundation; either version 2 of the License, or
- (at your option) any later version.
-
- This program is distributed in the hope that it will be useful,
- but WITHOUT ANY WARRANTY; without even the implied warranty of
- MERCHANTABILITY or FITNESS FOR A PARTICULAR PURPOSE.  See the
- GNU General Public License for more details.
-
- You should have received a copy of the GNU General Public License
- along with this program; if not, write to the Free Software
- Foundation, Inc., 51 Franklin Street, Fifth Floor, Boston, MA  02110-1301  USA
- *******************************************************/
-
-#if PY_MAJOR_VERSION >= 3
-#define IS_PY3K
-#endif
-
-#if PY_VERSION_HEX < 0x02050000 && !defined(PY_SSIZE_T_MIN)
-typedef int Py_ssize_t;
-#define PY_SSIZE_T_MAX INT_MAX
-#define PY_SSIZE_T_MIN INT_MIN
-#endif
-
-static PyObject* read_bits(PyObject* self, PyObject* args);
-static PyObject* read_unary(PyObject* self, PyObject* args);
-
-static PyMethodDef BitStreamMethods[] = {
-    {"read_bits",  read_bits, METH_VARARGS,
-     "Read bits from context and return bits, count and new context."},
-    {"read_unary", read_unary, METH_VARARGS,
-     "Read a unary value from context and return bits, count and new context."},
-    {NULL, NULL, 0, NULL}        /* Sentinel */
-};
-
-PyMODINIT_FUNC initbitstream(void) {
-    (void) Py_InitModule("bitstream", BitStreamMethods);
-}
-
-
-static PyObject* read_bits(PyObject* self, PyObject* args) {
-  int context;
-  int total_bits;
-  static unsigned int jumptable[0x900][8] =
-#include "read_bits_table.c"
-    ;
-
-  if (!PyArg_ParseTuple(args, "ii", &context,&total_bits))
-    return NULL;
-
-  /*DANGER! - If context or total_bits are outside the array
-    this will bomb horribly.  This function should only be called
-    by high-level routines that know what they're doing.*/
-
-  /*the context's low 8 bits are parts of a byte that have not been read
-    its remaining high bits are the amount of bits in the byte not read
-
-    the jumptable's result is an int encoded with 3 separate values
-    its low 12 bits are the new context
-    the next 8 bits are the returned value
-    the high 8 bits are the amount of bits in the returned value*/
-  return Py_BuildValue("i",jumptable[context][total_bits - 1]);
-}
-
-static PyObject* read_unary(PyObject* self, PyObject* args) {
-  int context;
-  int stop_bit;
-  static unsigned int jumptable[0x900][2] =
-#include "read_unary_table.c"
-    ;
-
-  if (!PyArg_ParseTuple(args, "ii", &context,&stop_bit))
-    return NULL;
-
-  /*DANGER! - If context or stop_bit are outside the array
-    this will bomb horribly.  This function should only be called
-    by high-level routines that know what they're doing.*/
-
-  /*the context is the same as read_bits and the two are interchangeable
-
-    the jumptable's result is an int encoded with 3 separate values
-    the low 12 bits are the new context
-    the middle 8 bits are the returned value
-    the highest bit indicates whether we need to continune reading*/
-  return Py_BuildValue("i",jumptable[context][stop_bit]);
-}
-=======
 #include "bitstream.h"
 #include <stdlib.h>
 #include <stdint.h>
@@ -289,5 +194,4 @@
 
   context = result & 0x3FF;
   bs->state = context;
-}
->>>>>>> edcd114e
+}