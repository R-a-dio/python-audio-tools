#include "shn.h"
#include "../pcmconv.h"

/********************************************************
 Audio Tools, a module and set of tools for manipulating audio data
 Copyright (C) 2007-2012  Brian Langenberger

 This program is free software; you can redistribute it and/or modify
 it under the terms of the GNU General Public License as published by
 the Free Software Foundation; either version 2 of the License, or
 (at your option) any later version.

 This program is distributed in the hope that it will be useful,
 but WITHOUT ANY WARRANTY; without even the implied warranty of
 MERCHANTABILITY or FITNESS FOR A PARTICULAR PURPOSE.  See the
 GNU General Public License for more details.

 You should have received a copy of the GNU General Public License
 along with this program; if not, write to the Free Software
 Foundation, Inc., 51 Franklin Street, Fifth Floor, Boston, MA  02110-1301  USA
*******************************************************/

PyObject*
SHNDecoder_new(PyTypeObject *type,
               PyObject *args, PyObject *kwds)
{
    decoders_SHNDecoder *self;

    self = (decoders_SHNDecoder *)type->tp_alloc(type, 0);

    return (PyObject *)self;
}

int
SHNDecoder_init(decoders_SHNDecoder *self,
                PyObject *args, PyObject *kwds)
{
    char* filename;
    FILE* fp;

    self->filename = NULL;
    self->bitstream = NULL;
    self->stream_finished = 0;

    self->means = array_ia_new();
    self->previous_samples = array_ia_new();

    /*setup temporary buffers*/
    self->samples = array_ia_new();
    self->unshifted = array_ia_new();
    self->pcm_header = array_i_new();
    self->pcm_footer = array_i_new();

    if ((self->audiotools_pcm = open_audiotools_pcm()) == NULL)
        return -1;

    if (!PyArg_ParseTuple(args, "s", &filename))
        return -1;

    self->filename = strdup(filename);

    /*open the shn file*/
    if ((fp = fopen(filename, "rb")) == NULL) {
        self->bitstream = NULL;
        PyErr_SetFromErrnoWithFilename(PyExc_IOError, filename);
        return -1;
    } else {
        self->bitstream = br_open(fp, BS_BIG_ENDIAN);
    }

    /*read Shorten header for basic info*/
    if (!setjmp(*br_try(self->bitstream))) {
        uint8_t magic_number[4];
        unsigned version;
        unsigned i;

        self->bitstream->parse(self->bitstream, "4b 8u",
                               magic_number,
                               &version);
        if (memcmp(magic_number, "ajkg", 4)) {
            PyErr_SetString(PyExc_ValueError, "invalid magic number");
            br_etry(self->bitstream);
            return -1;
        }
        if (version != 2) {
            PyErr_SetString(PyExc_ValueError, "invalid Shorten version");
            br_etry(self->bitstream);
            return -1;
        }

        self->header.file_type = read_long(self->bitstream);
        self->header.channels = read_long(self->bitstream);
        self->block_length = read_long(self->bitstream);
        self->header.max_LPC = read_long(self->bitstream);
        self->header.mean_count = read_long(self->bitstream);
        self->bitstream->skip_bytes(self->bitstream,
                                    read_long(self->bitstream));

        if ((1 <= self->header.file_type) && (self->header.file_type <= 2)) {
            self->bits_per_sample = 8;
            self->signed_samples = (self->header.file_type == 1);
        } else if ((3 <= self->header.file_type) &&
                   (self->header.file_type <= 6)) {
            self->bits_per_sample = 16;
            self->signed_samples = ((self->header.file_type == 3) ||
                                    (self->header.file_type == 5));
        } else {
            PyErr_SetString(PyExc_ValueError, "unsupported Shorten file type");
            br_etry(self->bitstream);
            return -1;
        }

        for (i = 0; i < self->header.channels; i++) {
            array_i* means = self->means->append(self->means);
            means->mset(means, self->header.mean_count, 0);
            self->previous_samples->append(self->previous_samples);
        }

        /*process first instruction for wave/aiff header, if present*/
        if (process_header(self->bitstream,
                           &(self->sample_rate), &(self->channel_mask))) {
            br_etry(self->bitstream);
            return -1;
        }

        br_etry(self->bitstream);

        return 0;
    } else {
        /*read error in Shorten header*/
        br_etry(self->bitstream);
        PyErr_SetString(PyExc_IOError, "I/O error reading Shorten header");
        return -1;
    }
}

void
SHNDecoder_dealloc(decoders_SHNDecoder *self)
{
    self->means->del(self->means);
    self->previous_samples->del(self->previous_samples);
    self->samples->del(self->samples);
    self->unshifted->del(self->unshifted);
    self->pcm_header->del(self->pcm_header);
    self->pcm_footer->del(self->pcm_footer);

    Py_XDECREF(self->audiotools_pcm);

    if (self->bitstream != NULL) {
        self->bitstream->close(self->bitstream);
    }

    if (self->filename != NULL)
        free(self->filename);

    self->ob_type->tp_free((PyObject*)self);
}

PyObject*
SHNDecoder_close(decoders_SHNDecoder* self, PyObject *args)
{
    Py_INCREF(Py_None);
    return Py_None;
}

static PyObject*
SHNDecoder_sample_rate(decoders_SHNDecoder *self, void *closure)
{
    return Py_BuildValue("I", self->sample_rate);
}

static PyObject*
SHNDecoder_bits_per_sample(decoders_SHNDecoder *self,
                           void *closure)
{
    return Py_BuildValue("I", self->bits_per_sample);
}

static PyObject*
SHNDecoder_channels(decoders_SHNDecoder *self, void *closure)
{
    return Py_BuildValue("I", self->header.channels);
}

static PyObject*
SHNDecoder_channel_mask(decoders_SHNDecoder *self, void *closure)
{
    return Py_BuildValue("I", self->channel_mask);
}

PyObject*
SHNDecoder_read(decoders_SHNDecoder* self, PyObject *args)
{
    unsigned c = 0;
    PyThreadState *thread_state = NULL;

    self->samples->reset(self->samples);
    self->unshifted->reset(self->unshifted);

    if (self->stream_finished) {
        return empty_FrameList(self->audiotools_pcm,
                               self->header.channels,
                               self->bits_per_sample);
    }

    thread_state = PyEval_SaveThread();

    if (!setjmp(*br_try(self->bitstream))) {
        while (1) {
            const unsigned command = read_unsigned(self->bitstream,
                                                   COMMAND_SIZE);

            if (((FN_DIFF0 <= command) && (command <= FN_DIFF3)) ||
                ((FN_QLPC <= command) && (command <= FN_ZERO))) {
                /*audio data commands*/
                array_i* means = self->means->_[c];
                array_i* previous_samples = self->previous_samples->_[c];
                array_i* samples = self->samples->append(self->samples);
                array_i* unshifted = self->unshifted->append(self->unshifted);

                switch (command) {
                case FN_DIFF0:
                    read_diff0(self->bitstream, self->block_length, means,
                               samples);
                    break;
                case FN_DIFF1:
                    read_diff1(self->bitstream, self->block_length,
                               previous_samples, samples);
                    break;
                case FN_DIFF2:
                    read_diff2(self->bitstream, self->block_length,
                               previous_samples, samples);
                    break;
                case FN_DIFF3:
                    read_diff3(self->bitstream, self->block_length,
                               previous_samples, samples);
                    break;
                case FN_QLPC:
                    read_qlpc(self->bitstream, self->block_length,
                              previous_samples, means, samples);
                    break;
                case FN_ZERO:
                    samples->mset(samples, self->block_length, 0);
                    break;
                default:
                    break; /*can't get here*/
                }

                /*calculate next mean for given channel*/
                means->append(means, shnmean(samples));
                means->tail(means, self->header.mean_count, means);

                /*wrap samples for next set of channels*/
                samples->tail(samples, MAX(3, self->header.max_LPC),
                              previous_samples);

                /*apply any left shift to channel*/
                if (self->left_shift) {
                    unsigned i;
                    for (i = 0; i < samples->len; i++)
                        unshifted->append(unshifted,
                                          samples->_[i] << self->left_shift);
                } else {
                    samples->copy(samples, unshifted);
                }

                /*if stream is unsigned, convert unshifted samples to signed*/
                if (!self->signed_samples) {
                    const int adjustment = 1 << (self->bits_per_sample - 1);
                    unsigned i;
                    for (i = 0; i < unshifted->len; i++)
                        unshifted->_[i] -= adjustment;
                }

                /*move on to next channel*/
                c++;

                /*once all channels are constructed,
                  return a complete set of PCM frames*/
                if (c == self->header.channels) {
                    br_etry(self->bitstream);
                    PyEval_RestoreThread(thread_state);
                    return array_ia_to_FrameList(self->audiotools_pcm,
                                                 self->unshifted,
                                                 self->bits_per_sample);
                }
            } else if (((FN_QUIT <= command) && (command <= FN_BITSHIFT)) ||
                       (command == FN_VERBATIM)) {
                unsigned verbatim_size;
                unsigned i;

                /*non audio commands*/
                switch (command) {
                case FN_QUIT:
                    self->stream_finished = 1;
                    br_etry(self->bitstream);
                    PyEval_RestoreThread(thread_state);
                    return empty_FrameList(self->audiotools_pcm,
                                           self->header.channels,
                                           self->bits_per_sample);
                    break;
                case FN_BLOCKSIZE:
                    self->block_length = read_long(self->bitstream);
                    break;
                case FN_BITSHIFT:
                    self->left_shift = read_unsigned(self->bitstream,
                                                     SHIFT_SIZE);
                    break;
                case FN_VERBATIM:
                    verbatim_size = read_unsigned(self->bitstream,
                                                  VERBATIM_CHUNK_SIZE);
                    for (i = 0; i < verbatim_size; i++)
                        skip_unsigned(self->bitstream, VERBATIM_BYTE_SIZE);
                    break;
                default:
                    break; /*can't get here*/
                }
            } else {
                /*unknown command*/
                br_etry(self->bitstream);
                PyEval_RestoreThread(thread_state);
                PyErr_SetString(PyExc_ValueError,
                                "unknown command in Shorten stream");
                return NULL;
            }
        }
    } else {
        br_etry(self->bitstream);
        PyEval_RestoreThread(thread_state);
        PyErr_SetString(PyExc_IOError, "I/O error reading Shorten file");
        return NULL;
    }
}

static void
read_diff0(BitstreamReader* bs, unsigned block_length,
           const array_i* means, array_i* samples)
{
    const int offset = shnmean(means);
    const unsigned energy = read_unsigned(bs, ENERGY_SIZE);
    unsigned i;

    samples->reset(samples);

    for (i = 0; i < block_length; i++) {
        const int residual = read_signed(bs, energy);
        samples->append(samples, residual + offset);
    }
}

static void
read_diff1(BitstreamReader* bs, unsigned block_length,
           array_i* previous_samples, array_i* samples)
{
    unsigned i;
    unsigned energy;

    /*ensure "previous_samples" contains at least 1 value*/
    if (previous_samples->len < 1) {
        samples->mset(samples, 1 - previous_samples->len, 0);
        samples->extend(samples, previous_samples);
    } else {
        previous_samples->tail(previous_samples, 1, samples);
    }

    energy = read_unsigned(bs, ENERGY_SIZE);

    /*process the residuals to samples*/
    for (i = 1; i < (block_length + 1); i++) {
        const int residual = read_signed(bs, energy);
        samples->append(samples, samples->_[i - 1] + residual);
    }

    /*truncate samples to block length*/
    samples->tail(samples, block_length, samples);
}

static void
read_diff2(BitstreamReader* bs, unsigned block_length,
           array_i* previous_samples, array_i* samples)
{
    unsigned i;
    unsigned energy;

    /*ensure "previous_samples" contains at least 2 values*/
    if (previous_samples->len < 2) {
        samples->mset(samples, 2 - previous_samples->len, 0);
        samples->extend(samples, previous_samples);
    } else {
        previous_samples->tail(previous_samples, 2, samples);
    }

    energy = read_unsigned(bs, ENERGY_SIZE);

    /*process the residuals to samples*/
    for (i = 2; i < (block_length + 2); i++) {
        const int residual = read_signed(bs, energy);
        samples->append(samples,
                        (2 * samples->_[i - 1]) - samples->_[i - 2] + residual);
    }

    /*truncate samples to block length*/
    samples->tail(samples, block_length, samples);
}

static void
read_diff3(BitstreamReader* bs, unsigned block_length,
           array_i* previous_samples, array_i* samples)
{
    unsigned i;
    unsigned energy;

    /*ensure "previous_samples" contains at least 3 values*/
    if (previous_samples->len < 3) {
        samples->mset(samples, 3 - previous_samples->len, 0);
        samples->extend(samples, previous_samples);
    } else {
        previous_samples->tail(previous_samples, 3, samples);
    }

    energy = read_unsigned(bs, ENERGY_SIZE);

    /*process the residuals to samples*/
    for (i = 3; i < (block_length + 3); i++) {
        const int residual = read_signed(bs, energy);
        samples->append(samples,
                        (3 * (samples->_[i - 1] - samples->_[i - 2])) +
                        samples->_[i - 3] + residual);
    }

    /*truncate samples to block length*/
    samples->tail(samples, block_length, samples);
}

static void
read_qlpc(BitstreamReader* bs, unsigned block_length,
          array_i* previous_samples, array_i* means, array_i* samples)
{
    /*read some QLPC setup values*/
    const int offset = shnmean(means);
    const unsigned energy = read_unsigned(bs, ENERGY_SIZE);
    const unsigned LPC_count = read_unsigned(bs, LPC_COUNT_SIZE);
    array_i* LPC_coeff = array_i_new();
    array_i* offset_samples = array_i_new();
    array_i* unoffset_samples = array_i_new();

    if (!setjmp(*br_try(bs))) {
        int i;

        for (i = 0; i < LPC_count; i++)
            LPC_coeff->append(LPC_coeff, read_signed(bs, LPC_COEFF_SIZE));

        /*ensure "previous_samples" contains at least "LPC count" values*/
        if (previous_samples->len < LPC_count) {
            offset_samples->mset(offset_samples,
                                 LPC_count - previous_samples->len, 0);
            offset_samples->extend(offset_samples, previous_samples);
        } else {
            previous_samples->tail(previous_samples, LPC_count, offset_samples);
        }

        /*process the residuals to unoffset samples*/
        for (i = 0; i < block_length; i++) {
            const int residual = read_signed(bs, energy);
            int sum = 1 << 5;
            int j;
            for (j = 0; j < LPC_count; j++) {
                if ((i - j - 1) < 0) {
                    sum += LPC_coeff->_[j] *
                        (offset_samples->_[LPC_count + (i - j - 1)] -
                         offset);
                } else {
                    sum += LPC_coeff->_[j] * unoffset_samples->_[i - j - 1];
                }
            }
            unoffset_samples->append(unoffset_samples, (sum >> 5) + residual);
        }

        /*reapply offset to unoffset samples*/
        samples->reset(samples);
        for (i = 0; i < unoffset_samples->len; i++) {
            samples->append(samples, unoffset_samples->_[i] + offset);
        }

        /*deallocate temporary arrays before returning successfully*/
        LPC_coeff->del(LPC_coeff);
        offset_samples->del(offset_samples);
        unoffset_samples->del(unoffset_samples);
        br_etry(bs);
    } else {
        /*error reading QLPC, so deallocate temporary arrays*/
        LPC_coeff->del(LPC_coeff);
        offset_samples->del(offset_samples);
        unoffset_samples->del(unoffset_samples);
        br_etry(bs);

        /*before aborting to the next spot on the abort stack*/
        br_abort(bs);
    }
}

static int
shnmean(const array_i* values)
{
    return ((int)(values->len / 2) + values->sum(values)) / (int)(values->len);
}

static PyObject*
SHNDecoder_pcm_split(decoders_SHNDecoder* self, PyObject *args)
{
    if (!setjmp(*br_try(self->bitstream))) {
        array_i* header = self->pcm_header;
        array_i* footer = self->pcm_footer;
        array_i* current = header;
        uint8_t* header_s;
        uint8_t* footer_s;
        PyObject* tuple;

        unsigned command;
        unsigned i;

        header->reset(header);
        footer->reset(footer);

        /*walk through file, processing all commands*/
        do {
            unsigned energy;
            unsigned LPC_count;
            unsigned verbatim_size;

            command = read_unsigned(self->bitstream, COMMAND_SIZE);

            switch (command) {
            case FN_DIFF0:
            case FN_DIFF1:
            case FN_DIFF2:
            case FN_DIFF3:
                /*all the DIFF commands have the same structure*/
                energy = read_unsigned(self->bitstream, ENERGY_SIZE);
                for (i = 0; i < self->block_length; i++) {
                    skip_signed(self->bitstream, energy);
                }
                current = footer;
                break;
            case FN_QUIT:
                self->stream_finished = 1;
                break;
            case FN_BLOCKSIZE:
                self->block_length = read_long(self->bitstream);
                break;
            case FN_BITSHIFT:
                skip_unsigned(self->bitstream, SHIFT_SIZE);
                break;
            case FN_QLPC:
                energy = read_unsigned(self->bitstream, ENERGY_SIZE);
                LPC_count = read_unsigned(self->bitstream, LPC_COUNT_SIZE);
                for (i = 0; i < LPC_count; i++) {
                    skip_signed(self->bitstream, LPC_COEFF_SIZE);
                }
                for (i = 0; i < self->block_length; i++) {
                    skip_signed(self->bitstream, energy);
                }
                current = footer;
                break;
            case FN_ZERO:
                current = footer;
                break;
            case FN_VERBATIM:
                /*any VERBATIM commands have their data appended
                  to header or footer*/
                verbatim_size = read_unsigned(self->bitstream,
                                              VERBATIM_CHUNK_SIZE);
                for (i = 0; i < verbatim_size; i++) {
                    current->append(current,
                                    read_unsigned(self->bitstream,
                                                  VERBATIM_BYTE_SIZE));
                }
                break;
            }
        } while (command != FN_QUIT);

        br_etry(self->bitstream);

        /*once all commands have been processed,
          transform the bytes in header and footer to strings*/
        header_s = malloc(sizeof(uint8_t) * header->len);
        for (i = 0; i < header->len; i++)
            header_s[i] = (uint8_t)(header->_[i] & 0xFF);

        footer_s = malloc(sizeof(uint8_t) * footer->len);
        for (i = 0; i < footer->len; i++)
            footer_s[i] = (uint8_t)(footer->_[i] & 0xFF);

        /*generate a tuple from the strings*/
        tuple = Py_BuildValue("(s#s#)",
                              header_s, header->len,
                              footer_s, footer->len);

        /*deallocate temporary space before returning tuple*/
        free(header_s);
        free(footer_s);

        return tuple;
    } else {
        br_etry(self->bitstream);
        PyErr_SetString(PyExc_IOError, "I/O error reading Shorten file");
        return NULL;
    }
}

static unsigned
read_unsigned(BitstreamReader* bs, unsigned count)
{
    const unsigned MSB = bs->read_unary(bs, 1);
    const unsigned LSB = bs->read(bs, count);

    return (MSB << count) | LSB;
}

static int
read_signed(BitstreamReader* bs, unsigned count)
{
    /*1 additional sign bit*/
    const unsigned u = read_unsigned(bs, count + 1);
    if (u % 2)
        return -(u >> 1) - 1;
    else
        return u >> 1;
}

unsigned int
read_long(BitstreamReader* bs)
{
    return read_unsigned(bs, read_unsigned(bs, 2));
}

void
skip_unsigned(BitstreamReader* bs, unsigned int count)
{
    bs->skip_unary(bs, 1);
    bs->skip(bs, count);
}

void
skip_signed(BitstreamReader* bs, unsigned int count)
{
    bs->skip_unary(bs, 1);
    bs->skip(bs, count + 1);
}

static int
process_header(BitstreamReader* bs,
               unsigned* sample_rate, unsigned* channel_mask)
{
    unsigned command;

    bs->mark(bs);
    if (!setjmp(*br_try(bs))) {
        command = read_unsigned(bs, COMMAND_SIZE);

        if (command == FN_VERBATIM) {
            BitstreamReader* verbatim;
            unsigned verbatim_size;

            verbatim = read_verbatim(bs, &verbatim_size);
            verbatim->mark(verbatim);

            if (!read_wave_header(verbatim, verbatim_size,
                                  sample_rate, channel_mask)) {
                verbatim->unmark(verbatim);
                verbatim->close(verbatim);
                bs->rewind(bs);
                bs->unmark(bs);
                br_etry(bs);
                return 0;
            } else {
                verbatim->rewind(verbatim);
            }

            if (!read_aiff_header(verbatim, verbatim_size,
                                  sample_rate, channel_mask)) {
                verbatim->unmark(verbatim);
                verbatim->close(verbatim);
                bs->rewind(bs);
                bs->unmark(bs);
                br_etry(bs);
                return 0;
            } else {
                verbatim->rewind(verbatim);
            }

            /*neither wave header or aiff header found,
              so use dummy values again*/
            verbatim->unmark(verbatim);
            verbatim->close(verbatim);
            bs->rewind(bs);
            bs->unmark(bs);
            *sample_rate = 44100;
            *channel_mask = 0;
            br_etry(bs);
            return 0;
        } else {
            /*VERBATIM isn't the first command
              so rewind and set some dummy values*/
            bs->rewind(bs);
            bs->unmark(bs);
            *sample_rate = 44100;
            *channel_mask = 0;
            br_etry(bs);
            return 0;
        }
    } else {
        bs->unmark(bs);
        br_etry(bs);
        br_abort(bs);
<<<<<<< HEAD
        return 1;
=======
        return 0; /*won't get here*/
>>>>>>> 137d1694
    }
}

static BitstreamReader*
read_verbatim(BitstreamReader* bs, unsigned* verbatim_size)
{
    BitstreamReader* verbatim = br_substream_new(BS_BIG_ENDIAN);
    if (!setjmp(*br_try(bs))) {
        *verbatim_size = read_unsigned(bs, VERBATIM_CHUNK_SIZE);
        unsigned i;
        for (i = 0; i < *verbatim_size; i++) {
            const unsigned byte = read_unsigned(bs, VERBATIM_BYTE_SIZE) & 0xFF;
            buf_putc((int)byte, verbatim->input.substream);
        }
        br_etry(bs);
        return verbatim;
    } else {
        /*I/O error reading from main bitstream*/
        verbatim->close(verbatim);
        br_etry(bs);
        br_abort(bs);
        return NULL; /*shouldn't get here*/
    }
}

int
read_wave_header(BitstreamReader* bs, unsigned verbatim_size,
                 unsigned* sample_rate, unsigned* channel_mask)
{
    if (!setjmp(*br_try(bs))) {
        uint8_t RIFF[4];
        unsigned SIZE;
        uint8_t WAVE[4];

        bs->set_endianness(bs, BS_LITTLE_ENDIAN);
        bs->parse(bs, "4b 32u 4b", RIFF, &SIZE, WAVE);

        if (memcmp(RIFF, "RIFF", 4) || memcmp(WAVE, "WAVE", 4)) {
            br_etry(bs);
            return 1;
        } else {
            verbatim_size -= bs_format_byte_size("4b 32u 4b");
        }

        while (verbatim_size > 0) {
            uint8_t chunk_id[4];
            unsigned chunk_size;
            bs->parse(bs, "4b 32u", chunk_id, &chunk_size);
            verbatim_size -= bs_format_byte_size("4b 32u");
            if (!memcmp(chunk_id, "fmt ", 4)) {
                /*parse fmt chunk*/
                unsigned compression;
                unsigned channels;
                unsigned bytes_per_second;
                unsigned block_align;
                unsigned bits_per_sample;

                bs->parse(bs, "16u 16u 32u 32u 16u 16u",
                          &compression,
                          &channels,
                          sample_rate,
                          &bytes_per_second,
                          &block_align,
                          &bits_per_sample);
                if (compression == 1) {
                    /*if we have a multi-channel WAVE file
                      that's not WAVEFORMATEXTENSIBLE,
                      assume the channels follow
                      SMPTE/ITU-R recommendations
                      and hope for the best*/
                    switch (channels) {
                    case 1:
                        *channel_mask = 0x4;
                        break;
                    case 2:
                        *channel_mask = 0x3;
                        break;
                    case 3:
                        *channel_mask = 0x7;
                        break;
                    case 4:
                        *channel_mask = 0x33;
                        break;
                    case 5:
                        *channel_mask = 0x37;
                        break;
                    case 6:
                        *channel_mask = 0x3F;
                        break;
                    default:
                        *channel_mask = 0;
                        break;
                    }
                    br_etry(bs);
                    return 0;
                } else if (compression == 0xFFFE) {
                    unsigned cb_size;
                    unsigned valid_bits_per_sample;
                    uint8_t sub_format[16];
                    bs->parse(bs, "16u 16u 32u 16b",
                              &cb_size,
                              &valid_bits_per_sample,
                              channel_mask,
                              sub_format);
                    if (!memcmp(sub_format,
                                "\x01\x00\x00\x00\x00\x00\x10\x00"
                                "\x80\x00\x00\xaa\x00\x38\x9b\x71", 16)) {
                        br_etry(bs);
                        return 0;
                    } else {
                        /*invalid sub format*/
                        br_etry(bs);
                        return 1;
                    }
                } else {
                    /*unsupported wave compression*/
                    br_etry(bs);
                    return 1;
                }
            } else {
                if (chunk_size % 2) {
                    /*handle odd-sized chunks*/
                    bs->skip_bytes(bs, chunk_size + 1);
                    verbatim_size -= (chunk_size + 1);
                } else {
                    bs->skip_bytes(bs, chunk_size);
                    verbatim_size -= chunk_size;
                }
            }
        }

        /*no fmt chunk found in wave header*/
        br_etry(bs);
        return 1;
    } else {
        /*I/O error bouncing through wave chunks*/
        br_etry(bs);
        return 1;
    }
}

int
read_aiff_header(BitstreamReader* bs, unsigned verbatim_size,
                 unsigned* sample_rate, unsigned* channel_mask)
{
    if (!setjmp(*br_try(bs))) {
        uint8_t FORM[4];
        unsigned SIZE;
        uint8_t AIFF[4];

        bs->set_endianness(bs, BS_BIG_ENDIAN);
        bs->parse(bs, "4b 32u 4b", FORM, &SIZE, AIFF);

        if (memcmp(FORM, "FORM", 4) || memcmp(AIFF, "AIFF", 4)) {
            br_etry(bs);
            return 1;
        } else {
            verbatim_size -= bs_format_byte_size("4b 32u 4b");
        }

        while (verbatim_size > 0) {
            uint8_t chunk_id[4];
            unsigned chunk_size;
            bs->parse(bs, "4b 32u", chunk_id, &chunk_size);

            verbatim_size -= bs_format_byte_size("4b 32u");
            if (!memcmp(chunk_id, "COMM", 4)) {
                /*parse COMM chunk*/

                unsigned channels;
                unsigned total_sample_frames;
                unsigned bits_per_sample;

                bs->parse(bs, "16u 32u 16u",
                          &channels,
                          &total_sample_frames,
                          &bits_per_sample);

                *sample_rate = read_ieee_extended(bs);

                switch (channels) {
                case 1:
                    *channel_mask = 0x4;
                    break;
                case 2:
                    *channel_mask = 0x3;
                    break;
                default:
                    *channel_mask = 0;
                    break;
                }

                br_etry(bs);
                return 0;
            } else {
                if (chunk_size % 2) {
                    /*handle odd-sized chunks*/
                    bs->skip_bytes(bs, chunk_size + 1);
                    verbatim_size -= (chunk_size + 1);
                } else {
                    bs->skip_bytes(bs, chunk_size);
                    verbatim_size -= chunk_size;
                }
            }
        }

        /*no COMM chunk found in aiff header*/
        br_etry(bs);
        return 1;
    } else {
        /*I/O error bouncing through aiff chunks*/
        br_etry(bs);
        return 1;
    }
}

int
read_ieee_extended(BitstreamReader* bs)
{
    unsigned sign;
    unsigned exponent;
    uint64_t mantissa;

    bs->parse(bs, "1u 15u 64U", &sign, &exponent, &mantissa);
    if ((exponent == 0) && (mantissa == 0)) {
        return 0;
    } else if (exponent == 0x7FFF) {
        return INT_MAX;
    } else {
        const int f = (int)((long double)mantissa *
                            powl(2.0, (long double )exponent - 16383 - 63));
        if (sign)
            return -f;
        else
            return f;
    }
}<|MERGE_RESOLUTION|>--- conflicted
+++ resolved
@@ -713,11 +713,7 @@
         bs->unmark(bs);
         br_etry(bs);
         br_abort(bs);
-<<<<<<< HEAD
-        return 1;
-=======
         return 0; /*won't get here*/
->>>>>>> 137d1694
     }
 }
 
